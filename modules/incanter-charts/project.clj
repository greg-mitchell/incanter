--- conflicted
+++ resolved
@@ -1,15 +1,7 @@
-<<<<<<< HEAD
-(defproject incanter/incanter-charts "1.2.2-SNAPSHOT"
-  :description "Incanter-charts is the JFreeChart module of the Incanter project."
-  :dependencies [[incanter/incanter-core "1.2.2-SNAPSHOT"]
-                 [incanter/jfreechart "1.0.13-no-gnujaxp"]]
-  :dev-dependencies [[incanter/incanter-io "1.2.2-SNAPSHOT"]
-=======
 (defproject incanter/incanter-charts "1.2.1"
   :description "Incanter-charts is the JFreeChart module of the Incanter project."
   :dependencies [[incanter/incanter-core "1.2.1"]
                  [incanter/jfreechart "1.0.13"]]
   :dev-dependencies [[incanter/incanter-io "1.2.1"]
->>>>>>> ccb6da6e
                      [lein-clojars "0.5.0-SNAPSHOT"]
                      [leiningen/lein-swank "1.1.0"]])