;;; core.clj -- Core functions built on the CERN Colt Library

;; by David Edgar Liebke http://incanter.org
;; March 11, 2009

;; Copyright (c) David Edgar Liebke, 2009. All rights reserved.  The use
;; and distribution terms for this software are covered by the Eclipse
;; Public License 1.0 (http://opensource.org/licenses/eclipse-1.0.php)
;; which can be found in the file epl-v10.htincanter.at the root of this
;; distribution.  By using this software in any fashion, you are
;; agreeing to be bound by the terms of this license.  You must not
;; remove this notice, or any other, from this software.

;; CHANGE LOG
;; March 11, 2009: First version



(ns ^{:doc "This is the core numerics library for Incanter.
            It provides functions for vector- and matrix-based
            mathematical operations and the core data manipulation
            functions for Incanter.

            This library is built on Parallel Colt
            (http://sites.google.com/site/piotrwendykier/software/parallelcolt)
            an extension of the Colt numerics library
            (http://acs.lbl.gov/~hoschek/colt/).
            "
       :author "David Edgar Liebke"}

  incanter.core

  (:use [incanter internal]
        [incanter.infix :only (infix-to-prefix defop)]
        [clojure.set :only (difference)])
  (:import (incanter Matrix)
           (cern.colt.matrix.tdouble DoubleMatrix2D
                                     DoubleFactory2D
                                     DoubleFactory1D)
           (cern.colt.matrix.tdouble.algo DenseDoubleAlgebra
                                          DoubleFormatter)
           (cern.colt.matrix.tdouble.algo.decomposition DenseDoubleCholeskyDecomposition
                                                        DenseDoubleSingularValueDecomposition
                                                        DenseDoubleEigenvalueDecomposition
                                                        DenseDoubleLUDecomposition
                                                        DenseDoubleQRDecomposition)
           (cern.jet.math.tdouble DoubleFunctions DoubleArithmetic)
           (cern.colt.function.tdouble DoubleDoubleFunction DoubleFunction)
           (cern.colt.list.tdouble DoubleArrayList)
           (cern.jet.stat.tdouble DoubleDescriptive Gamma)
           (javax.swing JTable JScrollPane JFrame)
           (java.util Vector)))


(def ^{:dynamic true
       :doc "This variable is bound to a dataset when the with-data macro is used.
              functions like $ and $where can use $data as a default argument."} 
     $data)

(defrecord Dataset [column-names rows])
(derive incanter.core.Dataset ::dataset)

(defn matrix
"
  Returns an instance of an incanter.Matrix, which is an extension of
  cern.colt.matrix.tdouble.impl.DenseColDoubleMatrix2D that implements the Clojure
  interface clojure.lang.ISeq. Therefore Clojure sequence operations can
  be applied to matrices. A matrix consists of a sequence of rows, where
  each row is a one-dimensional row matrix. One-dimensional matrices are
  in turn, sequences of numbers. Equivalent to R's matrix function.

  Examples:
    (def A (matrix [[1 2 3] [4 5 6] [7 8 9]])) ; produces a 3x3 matrix
    (def A2 (matrix [1 2 3 4 5 6 7 8 9] 3)) ; produces the same 3x3 matrix
    (def B (matrix [1 2 3 4 5 6 7 8 9])) ; produces a 9x1 column vector

    (first A) ; produces a row matrix [1 2 3]
    (rest A) ; produces a sub matrix [[4 5 6] [7 8 9]]
    (first (first A)) ; produces 1.0
    (rest (first A)) ; produces a row matrix [2 3]

    ; since (plus row1 row2) adds the two rows element-by-element
    (reduce plus A) ; produces the sums of the columns

    ; and since (sum row1) sums the elements of the row
    (map sum A) ; produces the sums of the rows

    ; you can filter the rows using Clojure's filter function
    (filter #(> (nth % 1) 4) A) ; returns the rows where the second column is greater than 4.

  References:
    http://incanter.org/docs/parallelcolt/api/cern/colt/matrix/tdouble/DoubleMatrix2D.html

"
  ([data]
   (make-matrix data))

  ([data ^Integer ncol]
   (make-matrix data ncol))

  ([init-val ^Integer rows ^Integer cols]
   (make-matrix init-val rows cols)))


(defn matrix?
  " Test if obj is 'derived' incanter.Matrix."
  ([obj] (is-matrix obj)))


(defn dataset?
" Determines if obj is of type incanter.core.Dataset."
  ([obj] (isa? (type obj) incanter.core.Dataset)))


(defn nrow
  ^{:tag Integer
     :doc " Returns the number of rows in the given matrix. Equivalent to R's nrow function."}
  ([mat]
   (cond
    (matrix? mat) (.rows ^Matrix mat)
    (dataset? mat) (count (:rows mat))
    (coll? mat) (count mat))))


(defn ncol
  ^{:tag Integer
     :doc " Returns the number of columns in the given matrix. Equivalent to R's ncol function."}
  ([mat]
   (cond
    (matrix? mat) (.columns ^Matrix mat)
    (dataset? mat) (count (:column-names mat))
    (coll? mat) 1 )))



(defn dim
  " Returns a vector with the number of rows and columns of the given matrix. "
  ([mat]
   [(nrow mat) (ncol mat)]))



(defn identity-matrix
"   Returns an n-by-n identity matrix.

    Examples:
      (identity-matrix 4)

"
([^Integer n] (Matrix. (.identity DoubleFactory2D/dense n))))


(defn diag
"   If given a matrix, diag returns a sequence of its diagonal elements.
    If given a sequence, it returns a matrix with the sequence's elements
    on its diagonal. Equivalent to R's diag function.

    Examples:
      (diag [1 2 3 4])

      (def A (matrix [[1 2 3]
                      [4 5 6]
                      [7 8 9]]))
      (diag A)


"
   ([m]
    (cond
     (matrix? m)
      (seq (.toArray (.diagonal DoubleFactory2D/dense m)))
     (coll? m)
      (Matrix. (.diagonal DoubleFactory2D/dense (.make DoubleFactory1D/dense (double-array m))))
     (number? m)
      m)))


(defn ^Matrix trans
"   Returns the transpose of the given matrix. Equivalent to R's t function

    Examples:
      (def A (matrix [[1 2 3]
                     [4 5 6]
                     [7 8 9]]))

      (trans A)

"
  ([mat]
   (cond
    (matrix? mat)
      (.viewDice ^Matrix mat)
    (coll? mat)
      (.viewDice ^Matrix (matrix ^double-array mat)))))



(defn- except-for
" Returns a lazy list of numbers ranging from 0 to n, except for the given exceptions.

  Examples:

    (except-for 10 3)
    (except-for 10 [5 7])

"
  ([n exceptions]
    (let [except (if (coll? exceptions) exceptions [exceptions])]
      (for [i (range n) :when (reduce #(and %1 %2) (map #(not= i %) except))] i))))



(defmulti sel
"
  Returns an element or subset of the given matrix, or dataset.

  Argument:
    a matrix object or dataset.

  Options:
    :rows (default true)
      returns all rows by default, can pass a row index or sequence of row indices
    :cols (default true)
      returns all columns by default, can pass a column index or sequence of column indices
    :except-rows (default nil) can pass a row index or sequence of row indices to exclude
    :except-cols (default nil) can pass a column index or sequence of column indices to exclude
    :filter (default nil)
      a function can be provided to filter the rows of the matrix

  Examples:
    (use 'incanter.datasets)
    (def iris (to-matrix (get-dataset :iris)))
    (sel iris 0 0) ; first element
    (sel iris :rows 0 :cols 0) ; also first element
    (sel iris :cols 0) ; first column of all rows
    (sel iris :cols [0 2]) ; first and third column of all rows
    (sel iris :rows (range 10) :cols (range 2)) ; first two columns of the first 10 rows
    (sel iris :rows (range 10)) ; all columns of the first 10 rows

    ;; exclude rows or columns
    (sel iris :except-rows (range 10)) ; all columns of all but the first 10 rows
    (sel iris :except-cols 1) ; all columns except the second

    ;; return only the first 10 even rows
    (sel iris :rows (range 10) :filter #(even? (int (nth % 0))))
    ;; select rows where distance (third column) is greater than 50
    (sel iris :filter #(> (nth % 2) 4))

    ;; examples with datasets
    (use 'incanter.datasets)
    (def us-arrests (get-dataset :us-arrests))
    (sel us-arrests :cols \"State\")
    (sel us-arrests :cols :State)

    (sel us-arrests :cols [\"State\" \"Murder\"])
    (sel us-arrests :cols [:State :Murder])


"
(fn [mat & options] [(type mat) (keyword? (first options))]))


;; (defmethod sel [nil false] [])
;; (defmethod sel [nil true] [])

(defmethod sel [incanter.Matrix false]
  ([^Matrix mat rows columns]
   (let [rws (if (number? rows) [rows] rows)
         cols (if (number? columns) [columns] columns)
         all-rows? (or (true? rws) (= rws :all))
         all-cols? (or (true? cols) (= cols :all))]
    (cond
      (and (number? rows) (number? columns))
        (.getQuick mat rows columns)
      (and all-rows? (coll? cols))
        (.viewSelection mat (int-array (range (.rows mat))) (int-array cols))
      (and (coll? rws) all-cols?)
        (.viewSelection mat (int-array rws) (int-array (range (.columns mat))))
      (and (coll? rws) (coll? cols))
        (.viewSelection mat (int-array rws) (int-array cols))
      (and all-rows? all-cols?)
        mat))))


(defmethod sel [incanter.Matrix true]
  ([^Matrix mat & {:keys [rows cols except-rows except-cols filter]}]
   (let [rows (cond
                rows rows
                except-rows (except-for (.rows mat) except-rows)
                :else true)
         cols (cond
                cols cols
                except-cols (except-for (.columns mat) except-cols)
                :else true)
         mat (if (nil? filter) mat (matrix (filter filter mat)))
         all-rows? (or (true? rows) (= rows :all))
         all-cols? (or (true? cols) (= cols :all))]
     (cond
       (and (number? rows) (number? cols))
         (.getQuick mat rows cols)
       (and all-rows? (coll? cols))
         (.viewSelection mat (int-array (range (.rows mat))) (int-array cols))
       (and all-rows? (number? cols))
         (.viewSelection mat (int-array (range (.rows mat))) (int-array [cols]))
       (and (coll? rows) (number? cols))
         (.viewSelection mat (int-array rows) (int-array [cols]))
       (and (coll? rows) all-cols?)
         (.viewSelection mat (int-array rows) (int-array (range (.columns mat))))
       (and (number? rows) all-cols?)
         (.viewSelection mat (int-array [rows]) (int-array (range (.columns mat))))
       (and (number? rows) (coll? cols))
         (.viewSelection mat (int-array [rows]) (int-array cols))
       (and (coll? rows) (coll? cols))
         (.viewSelection mat (int-array rows) (int-array cols))
       (and all-rows? all-cols?)
         mat))))

(defn bind-rows
"   Returns the matrix resulting from concatenating the given matrices
    and/or sequences by their rows. Equivalent to R's rbind.

    Examples:
      (def A (matrix [[1 2 3]
                     [4 5 6]
                     [7 8 9]]))

      (def B (matrix [[10 11 12]
                      [13 14 15]]))

      (bind-rows A B)

      (bind-rows [1 2 3 4] [5 6 7 8])

"
  ([& args]
   (reduce
    (fn [A B]
      (cond
        (nil? (seq A))
          B
        (nil? (seq B))
          A
        (and (matrix? A) (matrix? B))
          (conj A B)
        (and (matrix? A) (coll? B))
          (conj A B)
        (and (coll? A) (matrix? B))
          (conj (matrix A (count A)) B)
        (and (coll? A) (coll? B))
          (conj (matrix A (count A)) (matrix B (count B)))
        :else
          (throw (Exception. "Incompatible types"))))
      args)))



(defn bind-columns
"   Returns the matrix resulting from concatenating the given matrices
    and/or sequences by their columns. Equivalent to R's cbind.

    Examples:
      (def A (matrix [[1 2 3]
                     [4 5 6]
                     [7 8 9]]))

      (def B (matrix [10 11 12]))

      (bind-columns A B)

      (bind-columns [1 2 3 4] [5 6 7 8])


"
  ([& args]
   (reduce
    (fn [A B] (.viewDice (bind-rows (trans A) (trans B))))
    args)))



;(defn inner-product [& args] (apply + (apply map * args)))
;(inner-product [1 2 3] [4 5 6]) ; = 32



;;;;;;;;;;;;;;;;;;;;;;;;;;;;;;;;;;;;;;;;;;;;;;;;;;;;;;;;;;;;;;;;;;;;;;;;;;;;;;;;
;; MATH FUNCTIONS
;;;;;;;;;;;;;;;;;;;;;;;;;;;;;;;;;;;;;;;;;;;;;;;;;;;;;;;;;;;;;;;;;;;;;;;;;;;;;;;;



(defn plus
"   Performs element-by-element addition on multiple matrices, sequences
    and/or numbers. Equivalent to R's + operator.

    Examples:

      (def A (matrix [[1 2 3]
                      [4 5 6]
                      [7 8 9]]))
      (plus A A A)
      (plus A 2)
      (plus 2 A)
      (plus [1 2 3] [1 2 3])
      (plus [1 2 3] 2)
      (plus 2 [1 2 3])


"
   ([& args] (reduce (fn [A B] (combine-with A B clojure.core/+ plus)) args)))


(defn minus
"   Performs element-by-element subtraction on multiple matrices, sequences
    and/or numbers. If only a single argument is provided, returns the
    negative of the given matrix, sequence, or number. Equivalent to R's - operator.


    Examples:

      (def A (matrix [[1 2 3]
                      [4 5 6]
                      [7 8 9]]))
      (minus A)
      (minus A A A)
      (minus A 2)
      (minus 2 A)
      (minus [1 2 3] [1 2 3])
      (minus [1 2 3] 2)
      (minus 2 [1 2 3])
      (minus [1 2 3])

"
   ([& args] (if (= (count args) 1)
               (combine-with 0 (first args) clojure.core/- minus)
               (reduce (fn [A B] (combine-with A B clojure.core/- minus)) args))))



(defn mult
"   Performs element-by-element multiplication on multiple matrices, sequences
    and/or numbers. Equivalent to R's * operator.

    Examples:

      (def A (matrix [[1 2 3]
                      [4 5 6]
                      [7 8 9]]))
      (mult A A A)
      (mult A 2)
      (mult 2 A)
      (mult [1 2 3] [1 2 3])
      (mult [1 2 3] 2)
      (mult 2 [1 2 3])


"
   ([& args] (reduce (fn [A B] (combine-with A B clojure.core/* mult)) args)))


(defn div
"   Performs element-by-element division on multiple matrices, sequences
    and/or numbers. Equivalent to R's / operator.

    Examples:

      (def A (matrix [[1 2 3]
                      [4 5 6]
                      [7 8 9]]))
      (div A A A)
      (div A 2)
      (div 2 A)
      (div [1 2 3] [1 2 3])
      (div [1 2 3] 2)
      (div 2 [1 2 3])

      (div [1 2 3]) ; returns [1 1/2 13]

"
   ([& args] (if (= (count args) 1)
               (combine-with 1 (first args) clojure.core// div)
               (reduce (fn [A B] (combine-with A B clojure.core// div)) args))))


(defn pow
  " This is an element-by-element exponent function, raising the first argument
    by the exponents in the remaining arguments. Equivalent to R's ^ operator."
   ([& args] (reduce (fn [A B] (combine-with A B #(Math/pow %1 %2) pow)) args)))


(defn atan2
  "Returns the atan2 of the elements in the given matrices, sequences or numbers.
   Equivalent to R's atan2 function."
   ([& args] (reduce (fn [A B] (combine-with A B #(Math/atan2 %1 %2)
                                    cern.jet.math.tdouble.DoubleFunctions/atan2)) args)))


(defn sqrt
  "Returns the square-root of the elements in the given matrix, sequence or number.
   Equivalent to R's sqrt function."
   ([A] (pow A 1/2)))


(defn sq
  "Returns the square of the elements in the given matrix, sequence or number.
   Equivalent to R's sq function."
   ([A] (mult A A)))


(defn log
  "Returns the natural log of the elements in the given matrix, sequence or number.
   Equvalent to R's log function."
   ([A] (transform-with A #(Math/log %) log)))


(defn log2
  "Returns the log base 2 of the elements in the given matrix, sequence or number.
   Equivalent to R's log2 function."
   ([A] (transform-with A #(/ (Math/log %) (Math/log 2)) log2)))


(defn log10
  "Returns the log base 10 of the elements in the given matrix, sequence or number.
   Equivalent to R's log10 function."
   ([A] (transform-with A #(Math/log10 %) (lg 10.0))))


(defn exp
  "Returns the exponential of the elements in the given matrix, sequence or number.
   Equivalent to R's exp function."
   ([A] (transform-with A #(Math/exp %) exp)))


(defn abs
  "Returns the absolute value of the elements in the given matrix, sequence or number.
   Equivalent to R's abs function."
   ([A] (transform-with A #(Math/abs (float %)) abs)))


(defn sin
  "Returns the sine of the elements in the given matrix, sequence or number.
   Equivalent to R's sin function."
   ([A] (transform-with A #(Math/sin %) sin)))


(defn asin
  "Returns the arc sine of the elements in the given matrix, sequence or number.
   Equivalent to R's asin function."
   ([A] (transform-with A #(Math/asin %) asin)))


(defn cos
  "Returns the cosine of the elements in the given matrix, sequence or number.
   Equivalent to R's cos function."
   ([A] (transform-with A #(Math/cos %) cos)))


(defn acos
  "Returns the arc cosine of the elements in the given matrix, sequence or number.
   Equivalent to R's acos function."
   ([A] (transform-with A #(Math/acos %) acos)))


(defn tan
  "Returns the tangent of the elements in the given matrix, sequence or number.
   Equivalent to R's tan function."
   ([A] (transform-with A #(Math/tan %) tan)))


(defn atan
  "Returns the arc tangent of the elements in the given matrix, sequence or number.
   Equivalent to R's atan function."
   ([A] (transform-with A #(Math/atan %) atan)))


(defn factorial
"
  Returns the factorial of k (k must be a positive integer). Equivalent to R's
  factorial function.

  Examples:
    (factorial 6)

  References:
    http://incanter.org/docs/parallelcolt/api/cern/jet/math/tdouble/DoubleArithmetic.html
    http://en.wikipedia.org/wiki/Factorial

"
([^Integer k] {:pre [(and (number? k) (not (neg? k)))]} (DoubleArithmetic/factorial k)))



(defn choose
"
  Returns number of k-combinations (each of size k) from a set S with
  n elements (size n), which is the binomial coefficient (also known
  as the 'choose function') [wikipedia]
        choose = n!/(k!(n - k)!)

  Equivalent to R's choose function.

  Examples:
    (choose 25 6) ; => 2,598,960

  References:
    http://incanter.org/docs/parallelcolt/api/cern/jet/math/tdouble/DoubleArithmetic.html
    http://en.wikipedia.org/wiki/Combination

"
  ([n k] (DoubleArithmetic/binomial (double n) (long k))))


;;;;;;;;;;;;;;;;;;;;;;;;;;;;;;;;;;;;;;;;;;;;;;;;;;;;;;;;;;;;;;;;;;;;;;;;;;;;;;;;
;; MATRIX FUNCTIONS
;;;;;;;;;;;;;;;;;;;;;;;;;;;;;;;;;;;;;;;;;;;;;;;;;;;;;;;;;;;;;;;;;;;;;;;;;;;;;;;;


(defmulti to-list
  " Returns a list-of-lists if the given matrix is two-dimensional
    and a flat list if the matrix is one-dimensional."
  type)

(defmethod to-list Matrix
 ([^Matrix mat]
  (cond
    (= (.columns mat) 1)
      (first (map #(seq %) (seq (.toArray (.viewDice mat)))))
    (= (.rows mat) 1)
      (first (map #(seq %) (seq (.toArray mat))))
    :else
      (map #(seq %) (seq (.toArray mat))))))


(defmethod to-list ::dataset
  [data]
    (map (fn [row] (map (fn [col] (row col))
                                   (:column-names data)))
             (:rows data)))


(defmethod to-list :default [s] s)

(defmethod to-list nil [s] nil)

(defn ^Matrix copy
  "Returns a copy of the given matrix."
  ([^Matrix mat] (.copy mat)))


(defn mmult
  " Returns the matrix resulting from the matrix multiplication of the
    the given arguments. Equivalent to R's %*% operator.

    Examples:

      (def A (matrix [[1 2 3]
                      [4 5 6]
                      [7 8 9]]))
      (mmult A (trans A))
      (mmult A (trans A) A)

    References:
      http://en.wikipedia.org/wiki/Matrix_multiplication
      http://incanter.org/docs/parallelcolt/api/cern/colt/matrix/tdouble/DoubleMatrix2D.html

  "
    ([& args]
     (reduce (fn [A B]
              (let [a (if (matrix? A) A (matrix A))
                    b (if (matrix? B) B (matrix B))
                    result (Matrix. (.zMult ^Matrix a ^Matrix b nil))]
                (if (and (= (.rows result) 1) (= (.columns result) 1))
                  (.getQuick result 0 0)
                  result)))
            args)))


(defn kronecker
" Returns the Kronecker product of the given arguments.

  Examples:

    (def x (matrix (range 6) 2))
    (def y (matrix (range 4) 2))
    (kronecker 4 x)
    (kronecker x 4)
    (kronecker x y)


"
  ([& args]
    (reduce (fn [A B]
              (let [a (cond
                        (matrix? A) A
                        (number? A) (matrix [A])
                        :else (matrix A))
                    b (cond
                        (matrix? B) B
                        (number? B) (matrix [B])
                        :else (matrix B))
                    rows (* (nrow a) (nrow b))
                    cols (* (ncol a) (ncol b))]
                (apply bind-rows (for [i (range (nrow a))]
                             (apply bind-columns (for [j (range (ncol a))]
                                             (mult (sel a i j) b)))))))
            args)))




(defn solve
" Returns a matrix solution if A is square, least squares solution otherwise.
  Equivalent to R's solve function.

  Examples:
    (solve (matrix [[2 0 0] [0 2 0] [0 0 2]]))

  References:
    http://en.wikipedia.org/wiki/Matrix_inverse


"
  ([^Matrix A & B]
   (if B
    (Matrix. (.solve (DenseDoubleAlgebra.) A (first B)))
    (Matrix. (.inverse (DenseDoubleAlgebra.) A)))))



(defn det
" Returns the determinant of the given matrix. Equivalent
  to R's det function.

  References:
    http://en.wikipedia.org/wiki/LU_decomposition
    http://incanter.org/docs/parallelcolt/api/cern/colt/matrix/tdouble/algo/decomposition/DoubleLUDecomposition.html
"
  ([mat] (.det DenseDoubleAlgebra/DEFAULT mat)))


(defn trace
" Returns the trace of the given matrix.

  References:
    http://en.wikipedia.org/wiki/Matrix_trace
    http://incanter.org/docs/parallelcolt/api/cern/colt/matrix/tdouble/algo/DenseDoubleAlgebra.html
"
  ([mat] (.trace DenseDoubleAlgebra/DEFAULT mat)))



(defn vectorize
  " Returns the vectorization (i.e. vec) of the given matrix.
    The vectorization of an m-by-n matrix A, denoted by vec(A)
    is the m*n-by-1 column vector obtain by stacking the columns
    of the matrix A on top of one another.

    For instance:
      (= (vectorize (matrix [[a b] [c d]])) (matrix [a c b d]))

    Examples:
      (def A (matrix [[1 2] [3 4]]))
      (vectorize A)

    References:
      http://en.wikipedia.org/wiki/Vectorization_(mathematics)
  "
  ([mat]
   (mapcat identity (trans mat))))


(defn half-vectorize
  " Returns the half-vectorization (i.e. vech) of the given matrix.
    The half-vectorization, vech(A), of a symmetric nxn matrix A
    is the n(n+1)/2 x 1 column vector obtained by vectorizing only
    the upper triangular part of A.

    For instance:
      (= (half-vectorize (matrix [[a b] [b d]])) (matrix [a b d]))

    Examples:
      (def A (matrix [[1 2] [2 4]]))
      (half-vectorize A)

    References:
      http://en.wikipedia.org/wiki/Vectorization_(mathematics)
  "
  ([mat]
   (for [j (range (nrow mat)) i (range j (nrow mat))] (sel mat i j))))



(defn sum-of-squares
  "Returns the sum-of-squares of the given sequence."
  ([x]
    (let [xx (if (or (nil? x) (empty? x)) [0] (to-list x))]
      (DoubleDescriptive/sumOfSquares (DoubleArrayList. (double-array xx))))))


(defn sum
  "Returns the sum of the given sequence."
  ([x]
    (let [xx (if (or (nil? x) (empty? x)) [0] (to-list x))]
      (DoubleDescriptive/sum (DoubleArrayList. (double-array xx))))))


(defn prod
  "Returns the product of the given sequence."
  ([x]
    (let [xx (if (or (nil? x) (empty? x))
               [1]
               (to-list x))]
      (DoubleDescriptive/product (DoubleArrayList. (double-array xx))))))



(defn cumulative-sum
  " Returns a sequence of cumulative sum for the given collection. For instance
    The first value equals the first value of the argument, the second value is
    the sum of the first two arguments, the third is the sum of the first three
    arguments, etc.

    Examples:
      (use 'incanter.core)
      (cumulative-sum (range 100))
  "
  ([coll]
   (loop [in-coll (rest coll)
          cumu-sum [(first coll)]
          cumu-val (first coll)]
     (if (empty? in-coll)
       cumu-sum
       (let [cv (+ cumu-val (first in-coll))]
         (recur (rest in-coll) (conj cumu-sum cv) cv))))))





;;;;;;;;;;;;;;;;;;;;;;;;;;;;;;;;;;;;;;;;;;;;;;;;;;;;;;;;;;;;;;;;;;;;;;;;;;;;;;;;
;; MATRIX DECOMPOSITION FUNCTIONS
;;;;;;;;;;;;;;;;;;;;;;;;;;;;;;;;;;;;;;;;;;;;;;;;;;;;;;;;;;;;;;;;;;;;;;;;;;;;;;;;


(defn ^Matrix decomp-cholesky
" Returns the Cholesky decomposition of the given matrix. Equivalent to R's
  chol function.

  Returns:
    a matrix of the triangular factor (note: the result from
    cern.colt.matrix.linalg.DenseDoubleCholeskyDecomposition is transposed so
    that it matches the result return from R's chol function.



  Examples:

  (use '(incanter core stats charts datasets))
  ;; load the iris dataset
  (def iris (to-matrix (get-dataset :iris)))
  ;; take the Cholesky decompostion of the correlation matrix of the iris data.
  (decomp-cholesky (correlation iris))



  References:
    http://incanter.org/docs/parallelcolt/api/cern/colt/matrix/tdouble/algo/decomposition/DoubleCholeskyDecomposition.html
    http://en.wikipedia.org/wiki/Cholesky_decomposition
"
  ([^Matrix mat]
    (Matrix. (.viewDice (.getL (DenseDoubleCholeskyDecomposition. mat))))))



(defn decomp-svd
" Returns the Singular Value Decomposition (SVD) of the given matrix. Equivalent to
  R's svd function.

  Returns:
    a map containing:
      :S -- the diagonal matrix of singular values
      :U -- the left singular vectors U
      :V -- the right singular vectors V


  Examples:

  (use 'incanter.core)
  (def foo (matrix (range 9) 3))
  (decomp-foo foo)


  References:
    http://en.wikipedia.org/wiki/Singular_value_decomposition
    http://incanter.org/docs/parallelcolt/api/cern/colt/matrix/tdouble/algo/decomposition/DoubleSingularValueDecompositionDC.html
"
  ([mat]
    (let [result (DenseDoubleSingularValueDecomposition. mat, true, true)]
      {:S (diag (Matrix. (.getS result)))
       :U (Matrix. (.getU result))
       :V (Matrix. (.getV result))})))



(defn decomp-eigenvalue
" Returns the Eigenvalue Decomposition of the given matrix. Equivalent to R's eig function.

  Returns:
    a map containing:
      :values -- vector of eigenvalues
      :vectors -- the matrix of eigenvectors


  Examples:

  (use 'incanter.core)
  (def foo (matrix (range 9) 3))
  (decomp-eigenvalue foo)


  References:
    http://en.wikipedia.org/wiki/Eigenvalue_decomposition
    http://incanter.org/docs/parallelcolt/api/cern/colt/matrix/tdouble/algo/decomposition/DoubleEigenvalueDecomposition.html
"
  ([mat]
    (let [result (DenseDoubleEigenvalueDecomposition. mat)]
      {:values (diag (Matrix. (.getD result)))
       :vectors (Matrix. (.getV result))})))


(defn decomp-lu
" Returns the LU decomposition of the given matrix.


  Examples:

  (use 'incanter.core)
  (def foo (matrix (range 9) 3))
  (decomp-lu foo)


  Returns:
    a map containing:
      :L -- the lower triangular factor
      :U -- the upper triangular factor

  References:
    http://en.wikipedia.org/wiki/LU_decomposition
    http://incanter.org/docs/parallelcolt/api/cern/colt/matrix/tdouble/algo/decomposition/DoubleLUDecomposition.html
"
  ([mat]
    (let [result (DenseDoubleLUDecomposition. mat)]
      {:L (Matrix. (.getL result))
       :U (Matrix. (.getU result))})))


(defn decomp-qr
" Returns the QR decomposition of the given matrix. Equivalent to R's qr function.


  Examples:

  (use 'incanter.core)
  (def foo (matrix (range 9) 3))
  (decomp-qr foo)



  Returns:
    a map containing:
      :Q -- orthogonal factor
      :R -- the upper triangular factor

  References:
    http://en.wikipedia.org/wiki/QR_decomposition
    http://incanter.org/docs/parallelcolt/api/cern/colt/matrix/tdouble/algo/decomposition/DenseDoubleQRDecomposition.html
"
  ([mat]
    (let [result (DenseDoubleQRDecomposition. mat)]
      {:Q (Matrix. (.getQ result false))
       :R (Matrix. (.getR result false))})))


(defn condition
" Returns the two norm condition number, which is max(S) / min(S), where S is the diagonal matrix of singular values from an SVD decomposition.


  Examples:

  (use 'incanter.core)
  (def foo (matrix (range 9) 3))
  (condition foo)


  References:
    http://en.wikipedia.org/wiki/Condition_number
    http://incanter.org/docs/parallelcolt/api/cern/colt/matrix/tdouble/algo/decomposition/DoubleSingularValueDecompositionDC.html
"
  ([mat]
    (.cond (DenseDoubleSingularValueDecomposition. mat, true, true))))


(defn rank
" Returns the effective numerical matrix rank, which is the number of nonnegligible singular values.


  Examples:

  (use 'incanter.core)
  (def foo (matrix (range 9) 3))
  (rank foo)



  References:
    http://en.wikipedia.org/wiki/Matrix_rank
    http://incanter.org/docs/parallelcolt/api/cern/colt/matrix/tdouble/algo/decomposition/DoubleSingularValueDecompositionDC.html
"
  ([mat]
    (.rank (DenseDoubleSingularValueDecomposition. mat, true, true))))



;;;;;;;;;;;;;;;;;;;;;;;;;;;;;;;;;;;;;;;;;;;;;;;;;;;;;;;;;;;;;;;;;;;;;;;;;;;;;;;;
;; MISC FUNCTIONS
;;;;;;;;;;;;;;;;;;;;;;;;;;;;;;;;;;;;;;;;;;;;;;;;;;;;;;;;;;;;;;;;;;;;;;;;;;;;;;;;


(defn to-vect
  " Returns a vector-of-vectors if the given matrix is two-dimensional
    and a flat vector if the matrix is one-dimensional. This is a bit
    slower than the to-list function. "
 ([^Matrix mat]
  (into [] (cond
             (= (.columns mat) 1)
              (first (map #(into [] (seq %)) (seq (.toArray (.viewDice mat)))))
             (= (.rows mat) 1)
              (first (map #(into [] (seq %)) (seq (.toArray mat))))
             :else
              (map #(into [] (seq %)) (seq (.toArray mat)))))))


(defn length
  " A version of count that works on collections, matrices, and numbers.
    The length of a number is one, the length of a collection is its count
    and the length of a matrix is the number of elements it contains (nrow*ncol).
    Equivalent to R's length function.
  "
  ([coll]
    (cond
      (number? coll)
        1
      (matrix? coll)
        (* (.rows ^Matrix coll) (.columns ^Matrix coll))
      (coll? coll)
        (count coll)
      :else
        1)))





(defn group-on
" Groups the given matrix by the values in the columns indicated by the
  'on-cols' argument, returning a sequence of matrices. The returned
  matrices are sorted by the value of the group column ONLY when there
  is only a single (non-vector) on-col argument.

  Examples:

    (use '(incanter core datasets))
    (def plant-growth (to-matrix (get-dataset :plant-growth)))
    (group-on plant-growth 1)
    ;; only return the first column
    (group-on plant-growth 1 :cols 0)
    ;; don't return the second column
    (group-on plant-growth 1 :except-cols 1)

    (def plant-growth-dummies (to-matrix (get-dataset :plant-growth) :dummies true))
    (group-on plant-growth-dummies [1 2])
    ;; return only the first column
    (group-on plant-growth-dummies [1 2] :cols 0)
    ;; don't return the last two columns
    (group-on plant-growth-dummies [1 2] :except-cols [1 2])

    ;; plot the plant groups
    (use 'incanter.charts)
    ;; can use destructuring if you know the number of groups
    ;; groups are sorted only if the group is based on a single column value
    (let [[ctrl trt1 trt2] (group-on plant-growth 1 :cols 0)]
      (doto (box-plot ctrl)
            (add-box-plot trt1)
            (add-box-plot trt2)
            view))

"
  ([mat on-cols & {:keys [cols except-cols]}]
    (let [groups (if (coll? on-cols)
                   (into #{} (to-list (sel mat :cols on-cols)))
                   (sort (into #{} (to-list (sel mat :cols on-cols)))))
          filter-fn (fn [group]
                      (cond
                        (and (coll? on-cols) (> (count on-cols) 1))
                          (fn [row]
                            (reduce #(and %1 %2)
                                    (map (fn [i g] (= (nth row i) g)) on-cols group)))
                        (and (coll? on-cols) (= (count on-cols) 1))
                          (fn [row]
                            (= (nth row (first on-cols)) group))
                        :else
                          (fn [row]
                            (= (nth row on-cols) group))))
         ]
      (cond
        cols
          (map #(sel mat :cols cols :filter (filter-fn %)) groups)
        except-cols
          (map #(sel mat :except-cols except-cols :filter (filter-fn %)) groups)
        :else
          (map #(sel mat :filter (filter-fn %)) groups)))))



;;;;;;;;;;;;;;;;;;;;;;;;;;;;;;;;;;;;;;;;;;;;;;;;;;;;;;;;;;;;;;;;;;;;;;;;;;;;;;;;
;; DATASET FUNCTIONS
;;;;;;;;;;;;;;;;;;;;;;;;;;;;;;;;;;;;;;;;;;;;;;;;;;;;;;;;;;;;;;;;;;;;;;;;;;;;;;;;

(defn dataset
" Returns a map of type incanter.core.dataset constructed from the given column-names and
  data. The data is either a sequence of sequences or a sequence of hash-maps.
"
  ([column-names & data]
    (let [dat (cond
                   (or (map? (ffirst data)) (coll? (ffirst data)))
                     (first data)
                   (map? (first data))
                     data
                   :else
                     (map vector (first data)))
           rows (cond
                      (map? dat)
                        [dat]
                      (map? (first dat))
                        dat
                      :else
                        (map #(apply assoc {} (interleave column-names %)) dat))]
      (Dataset. (into [] column-names) rows))))


(defn- get-column-id [dataset column-key]
  (let [headers (:column-names dataset)
        col-key (if (and
                     (keyword? column-key) ;; if the given column name is a keyword, and
                     (not (some #{column-key} headers))) ; a keyword column name wasn't used in the dataset
                  (name column-key) ;; convert the keyword to a string
                  column-key) ;; otherwise use the given column key
        id (if (number? col-key)
             (if (some #(= col-key %) headers)
               col-key
               (nth headers col-key))
             col-key)]
    id))


(defn- map-get
  ([m k]
     (if (keyword? k)
       (or (get m k) (get m (name k)))
       (get m k)))
  ([m k colnames]
     (cond
      (keyword? k)
        (or (get m k) (get m (name k)))
      (number? k)
        (get m (nth colnames k))
      :else
        (get m k))))

(defn- submap [m ks]
  (zipmap (if (coll? ks) ks [ks])
          (map #(map-get m %) (if (coll? ks) ks [ks]))))




(defn query-to-pred
  "Given a query-map, it returns a function that accepts a hash-map and returns true if it
   satisfies the conditions specified in the provided query-map.

   Examples:

     (use 'incanter.core)
     (def pred (query-to-pred {:x 5 :y 7}))
     (pred {:x 5 :y 7 :z :d})

     (def pred (query-to-pred {:x 5 :y {:$gt 5 :$lt 10}}))
     (pred {:x 5 :y 7 :z :d})

     (def pred (query-to-pred {:z {:$in #{:a :b}}}))
     (pred {:x 5 :y 7 :z :d})

"
  ([query-map]
   (let [in-fn (fn [value val-set] (some val-set [value]))
         nin-fn (complement in-fn)
         ops {:gt #(> (compare %1 %2) 0)
              :lt #(< (compare %1 %2) 0)
              :eq =
              :ne not=
              :gte #(>= (compare %1 %2) 0)
              :lte #(<= (compare %1 %2) 0)
              :in in-fn :nin nin-fn :fn (fn [v f] (f v))
              :$gt #(> (compare %1 %2) 0)
              :$lt #(< (compare %1 %2) 0)
              :$eq = :$ne not=
              :$gte #(>= (compare %1 %2) 0)
              :$lte #(<= (compare %1 %2) 0)
              :$in in-fn :$nin nin-fn
              :$fn (fn [v f] (f v))}
         _and (fn [a b] (and a b))]
     (fn [row]
       (reduce _and
               (for [k (keys query-map)]
                 (if (map? (query-map k))
                   (reduce _and
                           (for [sk (keys (query-map k))]
                             (cond
                              (fn? sk)
                                (sk (row k) ((query-map k) sk))
                              (nil? (ops sk))
                                (throw (Exception. (str "Invalid key in query-map: " sk)))
                              :else
                               ((ops sk) (row k) ((query-map k) sk)))))
                   (= (row k) (query-map k)))))))))


(defn query-dataset
  "Queries the given dataset using the query-map, returning a new dataset.
    The query-map uses the the dataset's column-names as keys and a
    simple variant of the MongoDB query language.

    For instance, given a dataset with two columns, :x and :category,  to query
    for rows where :x equals 10, use the following query-map: {:x 10}.

    To indicate that :x should be between 10 and 20, use {:x {:$gt 10 :$lt 20}}.

    To indicate that :category should also be either :red, :green, or :blue, use :$in
    {:x {:$gt 10 :$lt 20} :y {:$in #{:green :blue :red}}}

    And to indicate that :category should not include :red, :green, or :blue, use :$nin
    {:x {:$gt 10 :$lt 20} :y {:$nin #{:green :blue :red}}}

    The available query terms include :$gt, :$lt, :$gte, :$lte, :$eq, :$ne, :$in, :$nin, $fn.

    A row predicate function can be used instead of a query-map. The function must accept
    a map, representing a row of the dataset, and return a boolean value indicating whether
    the row should be included in the new dataset.

   Examples:
      (use '(incanter core datasets))
      (def cars (get-dataset :cars))

      (view (query-dataset cars {:speed 10}))
      (view (query-dataset cars {:speed {:$in #{17 14 19}}}))
      (view (query-dataset cars {:speed {:$lt 20 :$gt 10}}))
      (view (query-dataset cars {:speed {:$fn #(> (log %) 3)}}))

      ;; use a row predicate function instead of a query map.
      (view (query-dataset cars (fn [row] (> (/ (row \"speed\") (row \"dist\")) 1/2))))

"
  ([data query-map]
     (if (fn? query-map)
       (assoc data :rows
              (for [row (:rows data) :when (query-map row)] row))
       (let [qmap (into {}
                        (for [k (keys query-map)]
                          (if (keyword? k)
                            (if (some #{k} (:column-names data))
                              [k (query-map k)]
                              [(name k) (query-map k)])
                            [k (query-map k)])))
             pred (query-to-pred qmap)
             rows (:rows data)]
         (assoc data :rows
                (for [row rows :when (pred row)] row))))))


(defn- except-for-cols
"
"
  ([data except-cols]
     (let [colnames (:column-names data)
           _except-cols (if (coll? except-cols)
                          (map #(get-column-id data %) except-cols)
                          [(get-column-id data except-cols)])
           except-names  (if (some number? _except-cols)
                           (map #(nth colnames %) _except-cols)
                           _except-cols)]
       (for [name colnames :when (not (some #{name} except-names))]
         name))))


(defmethod sel [::dataset true]
  ([data & {:keys [rows cols except-rows except-cols filter]}]
    (let [rows (cond
                 rows rows
                 except-rows (except-for (nrow data) except-rows)
                :else true)
          cols (cond
                 cols (cond
                        (coll? cols) cols
                        (or (= :all cols) (true? cols)) (:column-names data)
                        :else [cols])
                except-cols (except-for-cols data except-cols)
                :else (:column-names data))
          selected-rows (cond
                          (or (= rows :all) (true? rows))
                            (:rows data)
                          (number? rows)
                            (list (nth (:rows data) rows))
                          (coll? rows)
                            (map #(nth (:rows data) %) rows))
          _data (map (fn [row] (map #(row (get-column-id data %)) cols)) selected-rows)
          result (if (nil? filter) _data (clojure.core/filter filter _data))]
      (cond
        (= (count cols) 1)
          (if (= (count result) 1)
            (ffirst result)
            (mapcat identity result))
        (= (count result) 1)
          (first result)
        :else
        (dataset cols (map #(apply assoc {} (interleave cols %)) result))))))


(defn to-dataset
  "Returns a dataset containing the given values.

   Examples:

     (use 'incanter.core)
     (to-dataset 1)
     (to-dataset :a)
     (to-dataset [:a])
     (to-dataset (range 10))
     (to-dataset (range 10) :transpose true)
     (to-dataset [[1 2] [3 4] [5 6]])
     (to-dataset {:a 1 :b 2 :c 3})
     (to-dataset {\"a\" 1 \"b\" 2 \"c\" 3})
     (to-dataset [{:a 1 :b 2} {:a 1 :b 2}])
     (to-dataset [{\"a\" 1 \"b\" 2 \"c\" 3} {\"a\" 1 \"b\" 2 \"c\" 3}])

"
  ([obj & {:keys [transpose]}]
     (let [transpose? (true? transpose)
           colnames (cond
                     (dataset? obj)
                       (:column-names obj)
                     (map? obj)
                       (keys obj)
                     (coll? obj)
                       (cond
                        (map? (first obj))
                          (keys (first obj))
                        (coll? (first obj))
                          (map #(keyword (str "col-" %)) (range (length (first obj))))
                        transpose?
                          (map #(keyword (str "col-" %)) (range (length obj)))
                        :else
                          [:col-0])
                     :else
                       [:col-0])
           rows (cond
                 (dataset? obj)
                   (:rows obj)
                 (map? obj)
                   ;; see if any of the values are collections
                   (if (reduce #(or %1 %2) (map coll? (vals obj)))
                     (vals obj)
                     [(vals obj)])
                   (coll? obj)
                     (cond
                       (coll? (first obj))
                         obj
                       transpose?
                         [obj]
                       :else
                         obj)
                   :else
                     [obj])]
         (dataset colnames rows))))

(defn make-unique
  "Take a sequence of keywords and make them unique by possibly
altering later ones."
  ([coll] (make-unique coll #{}))
  ([coll seen]
     (let [new-name (fn new-name [x]
                      (if (not (contains? seen x))
                        x
                        (let [match (re-matches #"(.*\-)([0-9]+)" (.getName x))]
                          (if match
                            (new-name (keyword (str (second match) (inc (Integer/parseInt (nth match 2))))))
                            (new-name (keyword (str (.getName x) "-1")))))))]

       (if (empty? coll) ()
           (let [name (new-name (first coll))]
             (cons name
                   (make-unique (rest coll) (conj seen name))))))))


(defn col-names
  "If given a dataset, it returns its column names. If given a dataset and a sequence
   of column names, it returns a dataset with the given column names.

   Examples:
     (use '(incanter core datasets))
     (def data (get-dataset :cars))
     (col-names data)

     (def renamed-data (col-names data [:x1 :x2]))
     (col-names renamed-data)


    "
  ([data] (:column-names data))
  ([data colnames]
     (dataset colnames (to-list data))))



(defn conj-cols
  "Returns a dataset created by merging the given datasets and/or collections.
   There must be the same number of rows in each dataset and/or
    collections.  Column names may be changed in order to prevent
    naming conflicts in the conjed dataset.

    Examples:
      (use '(incanter core datasets))
      (def cars (get-dataset :cars))
      (def x (sel cars :cols 0))
      (view (conj-cols cars cars))
      (view (conj-cols cars x))
      (view (conj-cols (range (nrow cars)) cars))
      (view (conj-cols (range 10) (range 10)))
      (view (conj-cols {:a 1 :b 2} {:c 1 :d 2}))

"
  ([& args]
     (reduce (fn [A B]
                    (let [a (to-dataset A)
                           b (to-dataset B)
                           ncol-a (ncol a)
                           ncol-b (ncol b)
                           colnames (make-unique (concat (col-names a) (col-names b)))]
                      (dataset colnames
                                    (map concat (to-list a) (to-list b)))))
             args)))


(defn conj-rows
  "Returns a dataset created by combining the rows of the given datasets and/or collections.

   Examples:

     (use '(incanter core datasets))
     (def cars (get-dataset :cars))
     (view (conj-rows (to-dataset (range 5)) (to-dataset (range 5 10))))
     (view (conj-rows cars cars))
     (view (conj-rows [[1 2] [3 4]] [[5 6] [7 8]]))
     (view (conj-rows [{:a 1 :b 2} {:a 3 :b 4}] [[5 6] [7 8]]))
     (view (conj-rows (to-dataset [{:a 1 :b 2} {:a 3 :b 4}]) [[5 6] [7 8]]))
     (conj-rows (range 5) (range 5 10))

"
  ([& args]
     (reduce (fn [A B]
                   (let [a (to-dataset A :transpose true)
                         b (to-dataset B :transpose true)]
                     (dataset (:column-names a)
                              (concat (to-list a) (to-list b)))))
             args)))



(defn $
"An alias to (sel (second args) :cols (first args)). If given only a single argument,
  it will use the $data binding for the first argument, which is set with
  the with-data macro.

  Examples:
    (use '(incanter core stats charts datasets))

    (def cars (get-dataset :cars))
    ($ :speed cars)


    (with-data cars
      (def lm (linear-model ($ :dist) ($ :speed)))
      (doto (scatter-plot ($ :speed) ($ :dist))
        view
        (add-lines ($ :speed) (:fitted lm))))

    ;; standardize speed and dist and append the standardized variables to the original dataset
    (with-data (get-dataset :cars)
      (view (conj-cols $data
                       (sweep (sweep ($ :speed)) :stat sd :fun div)
                       (sweep (sweep ($ :dist)) :stat sd :fun div))))

    (with-data (get-dataset :iris)
      (view $data)
      (view ($ [:Sepal.Length :Sepal.Width :Species]))
      (view ($ [:not :Petal.Width :Petal.Length]))
      (view ($ 0 [:not :Petal.Width :Petal.Length])))


     (use 'incanter.core)
     (def mat (matrix (range 9) 3))
     (view mat)
     ($ 2 2 mat)
     ($ [0 2] 2 mat)
     ($ :all 1 mat)
     ($ 1 mat)
     ($ [:not 1] mat)
     ($ 0 :all mat)
     ($ [0 2] [0 2] mat)
     ($ [:not 1] [:not 1] mat)
     ($ [:not 1] :all mat)
     ($ [0 2] [:not 1] mat)
     ($ [0 2] [:not 1 2] mat)
     ($ [0 2] [:not (range 2)] mat)
     ($ [:not (range 2)] [0 2] mat)

     (with-data mat
       ($ 0 0))
     (with-data mat
       ($ [0 2] 2 mat))
     (with-data mat
       ($ :all 1))
     (with-data mat
       ($ [0 2] [0 2]))
     (with-data mat
       ($ [:not 1] :all))
     (with-data mat
       ($ [0 2] [:not 1]))


     (use 'incanter.datasets)
     (view (get-dataset :cars))
     ($ (range 5) 0 (get-dataset :cars))
     ($ (range 5) :all (get-dataset :cars))
     ($ :all (range 2) (get-dataset :cars))

     ($ (range 5) :dist (get-dataset :cars))
     ($ [:not (range 5)] 0 (get-dataset :cars))
     ($ [:not 0 1 2 3 4] 0 (get-dataset :cars))
     (with-data (get-dataset :cars)
       ($ 0 :dist))

     (with-data (get-dataset :hair-eye-color)
       (view $data)
       (view ($ [:not :gender])))


"
  ([cols]
     ($ :all cols $data))
  ([arg1 arg2]
     (let [rows-cols-data
           (cond (nil? arg2) [:all arg1 $data]
                 (or (matrix? arg2) (dataset? arg2)) [:all arg1 arg2]
                 :else [arg1 arg2 $data])]
       (apply $ rows-cols-data)))
  ([rows cols data]
     (let [except-rows? (and (vector? rows) (= :not (first rows)))
           except-cols? (and (vector? cols) (= :not (first cols)))
           _rows (if except-rows?
                   (conj [:except-rows]
                         (if (coll? (second rows))
                           (second rows)
                           (rest rows)))
                   [:rows rows])
           _cols (if except-cols?
                   (if (coll? (second cols))
                     (conj [:except-cols] (second cols))
                     (conj [:except-cols] (rest cols)))
                   [:cols cols])
           args (concat _rows _cols)]
       (apply sel data args))))

(defn head
  "Returns the head of the dataset. 10 or full dataset by default."
  ([len mat]
     ($ (range (min len (nrow mat))) :all mat))
  ([mat]
     (head 10 mat)))

(defn $where 
"An alias to (query-dataset (second args) (first args)). If given only a single argument,
  it will use the $data binding for the first argument, which is set with
  the with-data macro.

  Examples:

    (use '(incanter core datasets))

    (def cars (get-dataset :cars))
    ($where {:speed 10} cars)

    ;; use the with-data macro and the one arg version of $where
    (with-data cars
      (view ($where {:speed {:$gt -10 :$lt 10}}))
      (view ($where {:dist {:$in #{10 12 16}}}))
      (view ($where {:dist {:$nin #{10 12 16}}})))

    ;; create a dataset where :speed greater than 10 or less than -10
    (with-data (get-dataset :cars)
      (view (-> ($where {:speed {:$gt 20}})
                      (conj-rows ($where {:speed {:$lt 10}})))))


"
  ([query-map]
    (query-dataset $data  query-map))
  ([query-map data]
     (query-dataset data query-map)))



(defn $rollup
"Returns a dataset that uses the given summary function (or function identifier keyword)
 to rollup the given column based on a set of group-by columns. The summary function
 should accept a single sequence of values and return a single summary value. Alternatively,
 you can provide a keyword identifer of a set of built-in functions including:

   :max -- the maximum value of the data in each group
   :min -- the minimum value of the data in each group
   :sum -- the sum of the data in each group
   :count -- the number of elements in each group
   :mean -- the mean of the data in each group


  Like the other '$' dataset functions, $rollup will use the dataset bound to $data
  (see the with-data macro) if a dataset is not provided as an argument.

  Examples:

    (use '(incanter core datasets))

    (def iris (get-dataset :iris))
    ($rollup :mean :Sepal.Length :Species iris)
    ($rollup :count :Sepal.Length :Species iris)
    ($rollup :max :Sepal.Length :Species iris)
    ($rollup :min :Sepal.Length :Species iris)

    ;; The following is an example using a custom function, but since all the
    ;; iris measurements are positive, the built-in mean function could have
    ;; been used instead.

    (use 'incanter.stats)
    ($rollup #(mean (abs %)) :Sepal.Width :Species iris)

    ($rollup sd :Sepal.Length :Species iris)
    ($rollup variance :Sepal.Length :Species iris)
    ($rollup median :Sepal.Length :Species iris)

    (def hair-eye-color (get-dataset :hair-eye-color))
    ($rollup :mean :count [:hair :eye] hair-eye-color)

    (use 'incanter.charts)
    (with-data ($rollup :mean :Sepal.Length :Species iris)
      (view (bar-chart :Species :Sepal.Length)))

     ;; the following exaples use the built-in data set called hair-eye-color.

     (with-data ($rollup :mean :count [:hair :eye] hair-eye-color)
       (view (bar-chart :hair :count :group-by :eye :legend true)))

     (with-data (->>  (get-dataset :hair-eye-color)
                      ($where {:hair {:in #{\"brown\" \"blond\"}}})
                      ($rollup :sum :count [:hair :eye])
                      ($order :count :desc))
       (view $data)
       (view (bar-chart :hair :count :group-by :eye :legend true)))


"
  ([summary-fun col-name group-by]
     ($rollup summary-fun col-name group-by $data))
  ([summary-fun col-name group-by data]
     (let [key-fn (if (coll? col-name)
                    (fn [row]
                      (into [] (map #(map-get row %) col-name)))
                    (fn [row]
                      (map-get row col-name)))
           rows (:rows data)
           rollup-fns {:max (fn [col-data] (apply max col-data))
                       :min (fn [col-data] (apply min col-data))
                       :sum (fn [col-data] (apply + col-data))
                       :count count
                       :mean (fn [col-data] (/ (apply + col-data) (count col-data)))}
           rollup-fn (if (keyword? summary-fun)
                       (rollup-fns summary-fun)
                       summary-fun)]
       (loop [cur rows reduced-rows {}]
         (if (empty? cur)
           (let [group-cols (to-dataset (keys reduced-rows))
                 res (conj-cols group-cols (map rollup-fn (vals reduced-rows)))]
             (col-names res (concat (col-names group-cols)
                                    (if (coll? col-name) col-name [col-name]))))
           (recur (next cur)
                  (let [row (first cur)
                        k (submap row group-by)
                        a (reduced-rows k)
                        b (key-fn row)]
                    (assoc reduced-rows k (if a (conj a b) [b])))))))))


(defn $order
  " Sorts a dataset by the given columns in either ascending (:asc)
    or descending (:desc) order. If used within a the body of
    the with-data macro, the data argument is optional, defaulting
    to the dataset bound to the variable $data.

    Examples:

    (use '(incanter core charts datasets))
    (def iris (get-datset :iris))
    (view ($order :Sepal.Length :asc iris))
    (view ($order [:Sepal.Width :Sepal.Length] :desc iris))

    (with-data (get-dataset :iris)
      (view ($order [:Petal.Length :Sepal.Length] :desc)))

  "
  ([cols order]
     ($order cols order $data))
  ([cols order data]
     (let [key-cols (if (coll? cols) cols [cols])
           key-fn (fn [row] (into [] (map #(map-get row %) key-cols)))
           comp-fn (if (= order :desc)
                     (comparator (fn [a b] (pos? (compare a b))))
                     compare)]
       (dataset (col-names data) (sort-by key-fn comp-fn (:rows data))))))



(defmacro $fn
" A simple macro used as syntactic sugar for defining predicate functions to be used
  in the $where function. The supplied arguments should be column names of a dataset.
  This macro performs map destructuring on the arguments.

  For instance,
  ($fn [speed] (< speed 10)) => (fn [{:keys [speed]}] (< speed 10))

  Examples:
    (use '(incanter core datasets))
    (view ($where ($fn [speed dist] (or (> speed 20) (< dist 10))) (get-dataset :cars)))

    (view ($where ($fn [speed dist] (< (/ dist speed) 2)) (get-dataset :cars)))

    (use '(incanter core datasets charts))
    (with-data (get-dataset :cars)
      (doto (scatter-plot :speed :dist :data ($where ($fn [speed dist] (< (/ dist speed) 2))))
        (add-points :speed :dist :data ($where ($fn [speed dist] (>= (/ dist speed) 2))))
        (add-lines ($ :speed) (mult 2 ($ :speed)))
        view))


    (let [passed? ($fn [speed dist] (< (/ dist speed) 2))
          failed? (complement passed?)]
      (with-data (get-dataset :cars)
        (doto (scatter-plot :speed :dist :data ($where passed?))
          (add-points :speed :dist :data ($where failed?))
          (add-lines ($ :speed) (mult 2 ($ :speed)))
          view)))


    (use '(incanter core stats charts))
    (let [above-sine? ($fn [col-0 col-1] (> col-1 (sin col-0)))
          below-sine? (complement above-sine?)]
      (with-data (conj-cols (sample-uniform 1000 :min -5 :max 5)
                            (sample-uniform 1000 :min -1 :max 1))
        (doto (function-plot sin -5 5)
          (add-points :col-0 :col-1 :data ($where above-sine?))
          (add-points :col-0 :col-1 :data ($where below-sine?))
          view)))


    (view ($where ($fn [] (> (rand) 0.9)) (get-dataset :cars)))

    (view ($where ($fn [Species] ($in Species #{\"virginica\" \"setosa\"})) (get-dataset :iris)))

"
  ([col-bindings body]
     `(fn [{:keys ~col-bindings}] ~body)))



(defn $group-by
"Returns a map of datasets keyed by a query-map corresponding the group.

  Examples:

    (use '(incanter core datasets))
    ($group-by :Species (get-dataset :iris))

    ($group-by [:hair :eye] (get-dataset :hair-eye-color))

    (with-data (get-dataset :hair-eye-color)
      ($group-by [:hair :eye]))

"
  ([cols]
     ($group-by cols $data))
  ([cols data]
     (let [n (nrow data)
           rows (:rows data)]
       (loop [r 0 grouped-rows {}]
         (if (= r n)
           (let [group-cols (keys grouped-rows)
                 res (apply assoc {} (interleave group-cols (map to-dataset (vals grouped-rows))))]
             res)
           (recur (inc r)
                  (let [row (nth rows r)
                        k (submap row cols)
                        k-rows (grouped-rows k)]
                    (assoc grouped-rows k (if k-rows (conj k-rows row) [row])))))))))


(defn matrix-map
 "Like clojure.core/map, but will work on matrices of any dimension:
 1 x 1 (like e.g. a Double), 1 x n, n x 1, and n x m

  Examples:
    (use '(incanter core))
    (def mat (matrix (range 9) 3))
    (matrix-map #(mod % 2) mat)
    (matrix-map #(mod % 2) (first mat))
    (matrix-map #(mod % 2) ($ 1 0 mat))
    (matrix-map #(mod % 2) [1 2 3 4])
    (matrix-map #(mod % 2) 9)

"
 ([f m]
    (if (sequential? m)
      (if (sequential? (first m))
        (map (fn [& a] (apply map f a)) m)
        (map f m))
      (f m)))
 ([f m & ms]
    (if (sequential? m)
      (if (sequential? (first m))
        (apply map (fn [& a] (apply map f a)) m ms)
        (apply map f m ms))
      (apply f m ms))))


(defn $map
  "This function returns a sequence resulting from mapping the given function over
    the value(s) for the given column key(s) of the given dataset.
    Like other '$*' functions, it will use $data as the default dataset
    if none is provided, where $data is set using the with-data macro.

  Examples:

    (use '(incanter core datasets))
    (def cars (get-dataset :cars))

    ($map (fn [s] (/ s)) :speed cars)
    ($map (fn [s d] (/ s d)) [:speed :dist] cars)

    (map (fn [s d] (/ s d)) ($ :speed cars) ($ :speed cars))

    (with-data (get-dataset :cars)
      (view ($map (fn [s] (/ s)) :speed))
      (view ($map (fn [s d] (/ s d)) [:speed :dist])))

    ;; calculate the speed to dist ratio and append as new column to dataset
    (with-data (get-dataset :cars)
      (conj-cols $data ($map (fn [s d] (/ s d)) [:speed :dist])))


"
  ([fun col-keys data]
     (let [rows (:rows data)]
       (if (coll? col-keys)
         (map (fn [row] (apply fun (map (fn [k] (map-get row k)) col-keys))) (:rows data))
         (map (fn [row] (fun (map-get row col-keys))) (:rows data)))))
  ([fun col-keys]
     ($map fun col-keys $data)))



(defn $join
"
  Returns a dataset created by right-joining two datasets.
  The join is based on one or more columns in the datasets.
  If used within the body of the with-data macro, the second
  dataset is optional, defaulting the the dataset bound to $data.


  Examples:
    (use '(incanter core stats datasets charts))
    (def iris (get-dataset :iris))



    (def lookup (dataset [:species :species-key] [[\"setosa\" :setosa]
                                                  [\"versicolor\" :versicolor]
                                                  [\"virginica\" :virginica]]))
    (view ($join [:species :Species] lookup iris))

   (def hair-eye-color (get-dataset :hair-eye-color))
   (def lookup2 (conj-cols ($ [:hair :eye :gender] hair-eye-color) (range (nrow hair-eye-color))))
   (view ($join [[:col-0 :col-1 :col-2] [:hair :eye :gender]] lookup2 hair-eye-color))

   (with-data hair-eye-color
     (view ($join [[:col-0 :col-1 :col-2] [:hair :eye :gender]] lookup2)))


   (def lookup3 (dataset [:gender :hair :hair-gender] [[\"male\" \"black\" :male-black]
                                                       [\"male\" \"brown\" :male-brown]
                                                       [\"male\" \"red\" :male-red]
                                                       [\"male\" \"blond\" :male-blond]
                                                       [\"female\" \"black\" :female-black]
                                                       [\"female\" \"brown\" :female-brown]
                                                       [\"female\" \"red\" :female-red]
                                                       [\"female\" \"blond\" :female-blond]]))

   (view ($join [[:gender :hair] [:gender :hair]] lookup3 hair-eye-color))

   (use 'incanter.charts)
   (with-data (->>  (get-dataset :hair-eye-color)
                    ($where {:hair {:in #{\"brown\" \"blond\"}}})
                    ($rollup :sum :count [:hair :gender])
                    ($join [[:gender :hair] [:gender :hair]] lookup3)
                    ($order :count :desc))
       (view $data)
       (view (bar-chart :hair :count :group-by :gender :legend true)))


"
  ([[left-keys right-keys] left-data]
     ($join [left-keys right-keys] left-data $data))
  ([[left-keys right-keys] left-data right-data]
     (let [left-keys (if (coll? left-keys) left-keys [left-keys])
           right-keys (if (coll? right-keys) right-keys [right-keys])
           index (apply hash-map
                        (interleave
                         (map (fn [row]
                                (apply hash-map
                                       (interleave right-keys
                                                   (map #(map-get (submap row left-keys) %)
                                                        left-keys))))
                              (:rows left-data))
                         (map #(reduce dissoc % left-keys) (:rows left-data))))
           rows (map #(merge (index (submap % right-keys)) %) (:rows right-data))]
       (to-dataset rows))))

;; credit to M.Brandmeyer
(defn transform-col
" Apply function f & args to the specified column of dataset and replace the column
  with the resulting new values."
  [dataset column f & args]
  (->> (map #(apply update-in % [column] f args) (:rows dataset))
    vec
    (assoc dataset :rows)))


(defn deshape
" Returns a dataset where the columns identified by :merge are collapsed into
  two columns called :variable and :value. The values in these columns are grouped
  by the columns identified by :group-by.

  Examples:

    (use '(incanter core charts datasets))
    (with-data (->> (deshape :merge [:Ahmadinejad :Rezai :Karrubi :Mousavi]
                              :group-by :Region
                              :data (get-dataset :iran-election))
                    ($order :value :desc))
      (view $data)
      (view (bar-chart :variable :value :group-by :Region :legend true))

      (view (bar-chart :Region :value :group-by :variable
                       :legend true :vertical false))

      (view (bar-chart :Region :value :legend true :vertical false
                       :data ($order :value :desc ($rollup :sum :value :Region)))))



      (def data (to-dataset [{:subject \"John Smith\" :time 1 :age 33 :weight 90 :height 1.87}
                             {:subject \"Mary Smith\" :time 1 :height 1.54}]))
      (view data)
      (view (deshape :group-by [:subject :time] :merge [:age :weight :height] :data data))
      (view (deshape :merge [:age :weight :height] :data data))
      (view (deshape :group-by [:subject :time] :data data))

      (view (deshape :merge [:age :weight :height] :remove-na false :data data))



"
  ([& {:keys [data remove-na group-by merge] :or {remove-na true}}]
     (let [data (or data $data)
           colnames (col-names data)
           _group-by (into #{} (when group-by
                                 (if (coll? group-by)
                                   group-by
                                   [group-by])))
           _merge (into #{} (when merge
                                (if (coll? merge)
                                  merge
                                  [merge])))
           __group-by (if (empty? _group-by)
                        (difference (into #{} (col-names data)) _merge)
                        _group-by)
           __merge (if (empty? _merge)
                        (difference (into #{} (col-names data)) _group-by)
                        _merge)
           deshaped-data (mapcat (fn [row]
                                   (let [base-map (zipmap __group-by
                                                          (map #(map-get row % colnames) __group-by))]
                                     (filter identity
                                             (map (fn [k]
                                                    (if (and remove-na (nil? (map-get row k colnames)))
                                                      nil
                                                      (assoc base-map :variable k :value (map-get row k colnames))))
                                                  __merge))))
                                 (:rows data))]
       (to-dataset deshaped-data))))




(defn get-categories
"
  Given a dataset and one or more column keys, returns the set of categories for them.

  Examples:

    (use '(incanter core datasets))
    (get-categories :eye (get-dataset :hair-eye-color))
    (get-categories [:eye :hair] (get-dataset :hair-eye-color))


"
  ([cols data]
     (if (coll? cols)
       (for [col cols] (into #{} ($ col data)))
       (into #{} ($ cols data)))))



(defmacro with-data
  "Binds the given data to $data and executes the body.
   Typically used with the $ and $where functions.

  Examples:
    (use '(incanter core stats charts datasets))

    (with-data  (get-dataset :cars)
      (def lm (linear-model ($ :dist) ($ :speed)))
      (doto (scatter-plot ($ :speed) ($ :dist))
                (add-lines ($ :speed) (:fitted lm))
                 view))

     ;; create a dataset where :speed greater than 10 or less than -10
     (with-data (get-dataset :cars)
       (view (-> ($where {:speed {:$gt 20}})
                       (conj-rows ($where {:speed {:$lt 10}})))))

"
  ([data-binding & body]
     `(binding [$data ~data-binding]
              (do ~@body))))


(defmulti to-map
  "Takes a dataset or matrix and returns a hash-map where the keys are
   keyword versions of the column names, for datasets, or numbers, for
   matrices, and the values are sequence of the column values.

  Examples:
    (use '(incanter core datasets))

    (to-map (get-dataset :cars))

    (to-map (matrix (range 9) 3))

"
 type)

(defmethod to-map :incanter.core/dataset
  ([data]
     (let [cols (map (partial sel data :cols) (col-names data))
            col-keys (map keyword (col-names data))]
       (zipmap col-keys cols))))

(defmethod to-map incanter.Matrix
  ([mat]
     (let [cols (to-list (trans mat))
            col-keys (range (ncol mat))]
       (zipmap col-keys cols))))



;;;;;;;;;;;;;;;;;;;;;;;;;;;;;;;;;;;;;;;;;;;;;;;;;;;;;;;;;;;;;;;;;;;;;;;;;;;;;;;;
;; CATEGORICAL VARIABLES
;;;;;;;;;;;;;;;;;;;;;;;;;;;;;;;;;;;;;;;;;;;;;;;;;;;;;;;;;;;;;;;;;;;;;;;;;;;;;;;;

(defn categorical-var
" Returns a categorical variable based on the values in the given collection.
  Equivalent to R's factor function.

  Options:
    :data (default nil) factors will be extracted from the given data.
    :ordered? (default false) indicates that the variable is ordinal.
    :labels (default (sort (into #{} data)))
    :levels (range (count labels))

  Examples:
    (categorical-var :data [:a :a :c :b :a :c :c])
    (categorical-var :labels [:a :b :c])
    (categorical-var :labels [:a :b :c] :levels [10 20 30])
    (categorical-var :levels [1 2 3])

"
  ([& {:keys [data ordered? labels levels] :or {ordered? false}}]
     (let [labels (or labels
                    (if (nil? data)
                      levels
                      (sort (into #{} data))))
           levels (or levels (range (count labels)))]
    {:ordered? ordered?
     :labels labels
     :levels levels
     :to-labels (apply assoc {} (interleave levels labels))
     :to-levels (apply assoc {} (interleave labels levels))})))


(defn to-levels
"
"
  ([coll & options]
    (let [opts (when options (apply assoc {} options))
          cat-var (or (:categorical-var opts) (categorical-var :data coll))
          to-levels (:to-levels cat-var)]
      (for [label coll] (to-levels label)))))


(defn to-labels
"
"
  ([coll cat-var]
    (let [to-labels (:to-labels cat-var)]
      (for [level coll] (to-labels level)))))



(defn- get-dummies [n]
  (let [nbits (int (dec (Math/ceil (log2 n))))]
    (map #(for [i (range nbits -1 -1)] (if (bit-test % i) 1 0))
         (range n))))


(defn to-dummies [coll]
  (let [cat-var (categorical-var :data coll)
        levels (:levels cat-var)
        encoded-data (to-levels coll :categorical-var cat-var)
        bit-map (get-dummies (count levels))]
    (for [item encoded-data]
      (nth bit-map item))))


(defn- get-columns [dataset column-keys]
  (map (fn [col-key] (map #(% (get-column-id dataset col-key)) (:rows dataset))) column-keys))



(defn- string-to-categorical [dataset column-key dummies?]
  (let [col (first (get-columns dataset [column-key]))]

    (if (some string? col)
      (if dummies? (matrix (to-dummies col)) (matrix (to-levels col)))
      (matrix col))))

;;;;;;;;;;;;;;;;;;;;;;;;;;;;;;;;;;;;;;;;;;;;;;;;;;;;;;;;;;;;;;;;;;;;;;;;;;;;;;;;


(defn to-matrix
"  Converts a dataset into a matrix. Equivalent to R's as.matrix function
   for datasets.

  Options:
    :dummies (default false) -- if true converts non-numeric variables into sets
                                of binary dummy variables, otherwise converts
                                them into numeric codes.
"
  ([dataset & {:keys [dummies] :or {dummies false}}]
     (reduce bind-columns
            (map #(string-to-categorical dataset % dummies)
                 (range (count (keys (:column-names dataset))))))))


;(defn- transpose-seq [coll]
;  (map (fn [idx] (map #(nth % idx) coll)) (range (count (first coll)))))




;;;;;;;;;;;;;;;;;;;;;;;;;;;;;;;;;;;;;;;;;;;;;;;;;;;;;;;;;;;;;;;;;;;;;;;;;;;;;;;;
;; GAMMA BASED FUNCTIONS FUNCTIONS
;;;;;;;;;;;;;;;;;;;;;;;;;;;;;;;;;;;;;;;;;;;;;;;;;;;;;;;;;;;;;;;;;;;;;;;;;;;;;;;;

(defn gamma
"
  Equivalent to R's gamma function.

  References:
    http://incanter.org/docs/parallelcolt/api/cern/jet/stat/tdouble/Gamma.html
"
  ([x]  (Gamma/gamma x)))


(defn beta
"
  Equivalent to R's beta function.

  References:
    http://incanter.org/docs/parallelcolt/api/cern/jet/stat/tdouble/Gamma.html
"
  ([a b]  (Gamma/beta a b)))


(defn incomplete-beta
"
  Returns the non-regularized incomplete beta value.

  References:
    http://incanter.org/docs/parallelcolt/api/cern/jet/stat/tdouble/Gamma.html
"

  ([x a b]  (* (Gamma/incompleteBeta a b x) (Gamma/beta a b))))



(defn regularized-beta
"
  Returns the regularized incomplete beta value. Equivalent to R's pbeta function.

  References:
    http://incanter.org/docs/parallelcolt/api/cern/jet/stat/tdouble/Gamma.html
    http://en.wikipedia.org/wiki/Regularized_incomplete_beta_function
    http://mathworld.wolfram.com/RegularizedBetaFunction.html
"
  ([x a b]
    (Gamma/incompleteBeta a b x)))


;;;;;;;;;;;;;;;;;;;;;;;;;;;;;;;;;;;;;;;;;;;;;;;;;;;;;;;;;;;;;;;;;;;;;;;;;;;;;;;;
;; SYMMETRIC MATRIX
;;;;;;;;;;;;;;;;;;;;;;;;;;;;;;;;;;;;;;;;;;;;;;;;;;;;;;;;;;;;;;;;;;;;;;;;;;;;;;;;


(defn solve-quadratic
"
  Returns a vector with the solution to x from the quadratic
  equation, a*x^2 + b*x + c.

  Arguments:
    a, b, c: coefficients of a qaudratic equation.

  Examples:
    ;; -2*x^2 + 7*x + 15
    (quadratic-formula -2 7 15)
    ;; x^2 + -2*x + 1
    (quadratic-formula 1 -2 1)

  References:
    http://en.wikipedia.org/wiki/Quadratic_formula

"
  ([a b c]
   (let [t1 (- 0 b)
         t2 (sqrt (- (* b b) (* 4 a c)))
         t3 (* 2 a)]
     [(/ (- t1 t2) t3)
      (/ (+ t1 t2) t3)])))



(defn symmetric-matrix
"
  Returns a symmetric matrix from the given data, which represents the lower triangular elements
  ordered by row. This is not the inverse of half-vectorize which returns a vector of the upper-triangular
  values, unless the :lower option is set to false.

  Options:
    :lower (default true) -- lower-triangular. Set :lower to false to reverse the half-vectorize function.

  Examples:

    (use 'incanter.core)
    (symmetric-matrix [1
                       2 3
                       4 5 6
                       7 8 9 10])


    (half-vectorize
      (symmetric-matrix [1
                         2 3
                         4 5 6
                         7 8 9 10] :lower false))


"
  ([data & {:keys [lower] :or {lower true}}]
   (let [n (count data)
         p (int (second (solve-quadratic 1/2 1/2 (- 0 n))))
         mat (incanter.Matrix. p p 0)
         indices (if lower
                   (for [i (range p) j (range p) :when (<= j i)] [i j])
                   (for [i (range p) j (range p) :when (<= i j)] [j i]))]
     (doseq [idx (range n)]
      (let [[i j] (nth indices idx)]
        (.set mat i j (nth data idx))
        (.set mat j i (nth data idx))))
     mat)))


;;;;;;;;;;;;;;;;;;;;;;;;;;;;;;;;;;;;;;;;;;;;;;;;;;;;;;;;;;;;;;;;;;;;;;;;;;;;;;;;
;; VIEW METHODS
;;;;;;;;;;;;;;;;;;;;;;;;;;;;;;;;;;;;;;;;;;;;;;;;;;;;;;;;;;;;;;;;;;;;;;;;;;;;;;;;

(defmulti view
  " This is a general 'view' function. When given an Incanter matrix/dataset
    or a Clojure numeric collection, it will display it in a Java Swing
    JTable. When given an Incanter chart object, it will display it in a new
    window. When given a URL string, it will open the location with the
    platform's default web browser.

    When viewing charts, a :width (default 500) and :height (default 400)
    option can be provided.

    When viewing an incanter.processing sketch, set the :exit-on-close option
    to true (default is false) to kill the animation processes when you
    close the window (this will also kill your REPL or Swank server),
    otherwise those processing will continue to run in the background.



    Examples:

      (use '(incanter core stats datasets charts))

      ;; view matrices
      (def rand-mat (matrix (sample-normal 100) 4))
      (view rand-mat)

      ;; view numeric collections
      (view [1 2 3 4 5])
      (view (sample-normal 100))

      ;; view Incanter datasets
      (view (get-dataset :iris))

      ;; convert dataset to matrix, changing Species names to numeric codes
      (view (to-matrix (get-dataset :iris)))

      ;; convert dataset to matrix, changing Species names to dummy variables
      (view (to-matrix (get-dataset :iris) :dummies true))

      ;; view a chart
      (view (histogram (sample-normal 1000)) :width 700 :height 700)

      ;; view a URL
      (view \"http://incanter.org\")

      ;; view a PNG file
      (save (histogram (sample-normal 1000)) \"/tmp/norm_hist.png\")
      (view \"file:///tmp/norm_hist.png\")


"
  (fn [obj & options] (cond
                        (and (not (matrix? obj))
                             (not (dataset? obj))
                             (not (map? obj))
                             (coll? obj))
                          ::coll
                        (.contains (str (type obj)) "processing.core.PApplet")
                          :sketch
                        :else
                        (type obj))))


;;(defmethod view ::coll ([obj & options] (view (matrix obj))))

(defmethod view ::coll
  ([obj & options]
    (let [rows (if (coll? (first obj))
                          obj
                          (map vector obj))
          colnames (range (count (first rows)))]
      (view (dataset colnames rows)))))



(defmethod view incanter.Matrix
  ([obj & {:keys [column-names]}]
     (let [col-names (or column-names (range (ncol obj)))
           m (ncol obj)
           n (nrow obj)]
      (doto (JFrame. "Incanter Matrix")
        (.add (JScrollPane.
                (JTable.
                  (cond
                    (and (> m 1) (> n 1))
                      (Vector. (map #(Vector. %) (to-list obj)))
                    (or (and (> m 1) (= n 1)) (and (= m 1) (= n 1)))
                      (Vector. (map #(Vector. %) [(to-list obj) []]))
                    (and (= m 1) (> n 1))
                      (Vector. (map #(Vector. [%]) (to-list obj))))
                                     (Vector. col-names))))
        (.setSize 400 600)
        (.setVisible true)))))


(defmethod view :incanter.core/dataset
  ([obj & options]
   (let [col-names (:column-names obj)
         column-vals (map (fn [row] (map #(row %) col-names)) (:rows obj))]
     (doto (JFrame. "Incanter Dataset")
       (.add (JScrollPane. (JTable. (Vector. (map #(Vector. %) column-vals))
                                    (Vector. col-names))))
       (.setSize 400 600)
       (.setVisible true)))))



(defmethod view javax.swing.JTable
  ([obj & options]
     (doto (javax.swing.JFrame. "Incanter Dataset")
       (.add (javax.swing.JScrollPane. obj))
       (.setSize 500 600)
       (.setVisible true))))


(defmethod view java.awt.Image
  ([obj & options]
     (let [icon (javax.swing.ImageIcon. obj)
           label (javax.swing.JLabel. icon)
           height (+ 15 (.getIconHeight icon))
           width (+ 15 (.getIconWidth icon))]
       (doto (javax.swing.JFrame. "Incanter Image")
         (.add (javax.swing.JScrollPane. label))
         (.setSize height width)
         .pack
         (.setVisible true)))))



;; URL view method code lifted from clojure.contrib.javadoc.browse/open-url-in-browser
(defmethod view String
  ([url]
    (try
      (when (clojure.lang.Reflector/invokeStaticMethod "java.awt.Desktop" "isDesktopSupported" (to-array nil))
        (-> (clojure.lang.Reflector/invokeStaticMethod "java.awt.Desktop" "getDesktop" (to-array nil))
            (.browse (java.net.URI. url)))
        url)
      (catch ClassNotFoundException e nil))))




(defn data-table
"Creates a javax.swing.JTable given an Incanter dataset."
  ([data]
   (let [col-names (:column-names data)
         column-vals (map (fn [row] (map #(row %) col-names)) (:rows data))
         table-model (javax.swing.table.DefaultTableModel. (java.util.Vector. (map #(java.util.Vector. %) column-vals))
                                                           (java.util.Vector. col-names))]

     (javax.swing.JTable. table-model))))



(defmulti set-data
"

  Examples:

    (use '(incanter core charts datasets))

    (def data (get-dataset :iris))
    (def table (data-table data))
    (view table)
    ;; now view only a subset of the data
    (set-data table ($where {:Petal.Length {:gt 6}} data))


    ;; use sliders to dynamically select the query values
    (let [data (get-dataset :iris)
          table (data-table data)]
      (view table)
      (sliders [species [\"setosa\" \"virginica\" \"versicolor\"]
                min-petal-length (range 0 8 0.1)]
        (set-data table ($where {:Species species
                                 :Petal.Length {:gt min-petal-length}}
                                data))))

"
  (fn [obj & more] (type obj)))


(defmethod set-data javax.swing.JTable
([table data]
   (let [col-names (:column-names data)
         column-vals (map (fn [row] (map #(row %) col-names)) (:rows data))
         table-model (javax.swing.table.DefaultTableModel. (java.util.Vector. (map #(java.util.Vector. %) column-vals))
                                                           (java.util.Vector. col-names))]
     (.setModel table table-model))))



(defn quit
" Exits the Clojure shell."
  ([] (System/exit 0)))


<<<<<<< HEAD
=======
(defn- count-types
  "Helper function. Takes in a seq (usually from a column from an Incanter dataset) and returns a map of types -> counts of the occurance
of each type"
  ([my-col]
   (reduce
    (fn [counts x]
     (let [t (type x) c (get counts t)] (assoc counts t (inc (if (nil? c) 0 c)))))
    {}
    my-col)))


(defn- count-col-types
  "Takes in a column name or number and a dataset. Returns a raw count of each type present in that column. Counts nils."
  ([col ds]
   (count-types ($ col ds))))


(defn- stat-summarizable?
  "Placeholder stub function, for more advanced cases where we want to automatically ignore occasional bad values in a column."
  ([types]
    false))


(defn summarizable?
  "Takes in a column (number or name) and a dataset. Returns true if summarizable"
  ([col ds]
   (let [type-counts (dissoc (count-col-types col ds) nil)
         ds-col ($ col ds)]
    (if (= 1 (count type-counts))
        true
        (if (every? #(.isAssignableFrom java.lang.Number %) (keys type-counts))
            true
            (if (and (= 2 (count type-counts)) (contains? type-counts java.lang.String) (contains? type-counts clojure.lang.Keyword))
                true
                (stat-summarizable? type-counts)))))))




>>>>>>> b1b50ac5
(defmulti save
" Save is a multi-function that is used to write matrices, datasets and
  charts (in png format) to a file.

  Arguments:
    obj -- is a matrix, dataset, or chart object
    filename -- the filename to create.

  Matrix and dataset options:
    :delim (default \\,) column delimiter
    :header (default nil) an sequence of strings to be used as header line
        for matrices the default value is nil, for datasets, the default is
        the dataset's column-names array.
    :append (default false) determines whether this given file should be
        appended to. If true, a header will not be written to the file again.

  Chart options:
    :width (default 500)
    :height (default 400)


  Matrix Examples:

    (use '(incanter core io))
    (def A (matrix (range 12) 3)) ; creates a 3x4 matrix
    (save A \"A.dat\") ; writes A to the file A.dat, with no header and comma delimited
    (save A \"A.dat\" :delim \\tab) ; writes A to the file A.dat, with no header and tab delimited

    ;; writes A to the file A.dat, with a header and tab delimited
    (save A \"A.dat\" :delim \\, :header [\"col1\" \"col2\" \"col3\"])


  Dataset Example:

    (use '(incanter core io datasets))
    ;; read the iris sample dataset, and save it to a file.
    (def iris (get-dataset :iris))
    (save iris \"iris.dat\")


  Chart Example:

    (use '(incanter core io stats charts))
    (save (histogram (sample-normal 1000)) \"hist.png\")

    ;; chart example using java.io.OutputStream instead of filename
    (use '(incanter core stats charts))
    (import 'java.io.FileOutputStream)
    (def fos (FileOutputStream. \"/tmp/hist.png\"))
    (def hist (histogram (sample-normal 1000)))
    (save hist fos)
    (.close fos)

    (view \"file:///tmp/hist.png\")


"
  (fn [obj filename & options]
    (if (.contains (str (type obj)) "processing.core.PApplet")
      :sketch
      (type obj))))




(defn grid-apply
" Applies the given function f, that accepts two arguments, to a grid
  defined by rectangle bounded x-min, y-min, x-max, y-max and returns a
  sequence of three sequences representing the cartesian product of x and y
  and z calculated by applying f to the combinations of x and y."
  ([f x-min x-max y-min y-max]
     (let [x-vals (range x-min x-max (/ (- x-max x-min) 100))
           y-vals (range y-min y-max (/ (- y-max y-min) 100))
           xyz (for [_x x-vals _y y-vals] [_x _y (f _x _y)])
           transpose #(list (conj (first %1) (first %2))
                            (conj (second %1) (second %2))
                            (conj (nth %1 2) (nth %2 2)))]
       (reduce transpose [[] [] []] xyz))))





(defop '- 60 'incanter.core/minus)
(defop '+ 60 'incanter.core/plus)
(defop '/ 80 'incanter.core/div)
(defop '* 80 'incanter.core/mult)
(defop '<*> 80 'incanter.core/mmult)
(defop '<x> 80 'incanter.core/kronecker)
(defop '** 100 'incanter.core/pow)

(defmacro $=
  "Formula macro translates from infix to prefix


   Examples:

    (use 'incanter.core)
    ($= 7 + 8)
    ($= [1 2 3] + [4 5 6])
    ($= [1 2 3] + (sin [4 5 6]))
    ($= [1 2 3] <*> (trans [1 2 3]))
    ($= [1 2 3] * [1 2 3])
    ($= [1 2 3] <x> [1 2 3])
    ($= 9 * 8 ** 3)
    ($= (sin Math/PI) * 10)

    ($= 10 + 20 * (4 - 5) / 6)

    ($= 20 * (4 - 5) / 6)

    (let [x 10
          y -5]
      ($= x + y / -10))

    ($= 3 ** 3)

    ($= [1 2 3] * [1 2 3])
    ($= [1 2 3] / (sq [1 2 3]) + [5 6 7])

    ($= (sqrt 5 * 5 + 3 * 3))
    ($= (sq [1 2 3] + [1 2 3]))
    ($= ((5 + 4) * 5))
    ($= ((5 + 4 * (3 - 4)) / (5 + 8) * 6))
    ($= [1 2 3] + 5)
    ($= (matrix [[1 2] [4 5]]) + 6)
    ($= (trans [[1 2] [4 5]]) + 6)

    ($= (trans [[1 2] [4 5]]) <*> (matrix [[1 2] [4 5]]))


    (use '(incanter core charts))
    (defn f [x] ($= x ** 2 + 3 * x + 5))
    (f 5)
    (view (function-plot f -10 10))
    (view (function-plot #($= % ** 2 + 3 * % + 5) -10 10))
    (view (function-plot (fn [x] ($= x ** 2 + 3 * x + 5)) -10 10))
    (let [x (range -10 10 0.1)]
      (view (xy-plot x ($= x ** 3 - 5 * x ** 2 + 3 * x + 5))))

    ($= (5 + 7))
    ($= (trans [1 2 3 4]) <*> [1 2 3 4])
    ($= [1 2 3 4] <*> (trans [1 2 3 4]))

    ($= [1 2 3 4] <*> (trans [1 2 3 4]))
    ($= [1 2 3 4] <x> (trans [1 2 3 4]))


    ;; kronecker product example
    ($= (matrix [[1 2] [3 4] [5 6]]) <x> 4)
    ($= (matrix [[1 2] [3 4] [5 6]]) <x> (matrix [[1 2] [3 4]]))
    ($= [1 2 3 4] <x> 4)

    ($= 3 > (5 * 2/7))

    (use '(incanter core datasets charts))
    (with-data (get-dataset :cars)
      (doto (scatter-plot :speed :dist :data ($where ($fn [speed dist] ($= dist / speed < 2))))
        (add-points :speed :dist :data ($where ($fn [speed dist] ($= dist / speed >= 2))))
        (add-lines ($ :speed) ($= 2 * ($ :speed)))
        view))



"
  ([& equation]
     (infix-to-prefix equation)))


(defn get-input-reader
  "Returns a java.io.FileReader when given a filename, or a
   java.io.InputStreamReader when given a URL."
  [location]
  (try
    (java.io.InputStreamReader. (.openStream (java.net.URL. location)))
  (catch java.net.MalformedURLException _
    (java.io.FileReader. location))))

(defn get-input-stream
  "Returns a java.io.FileInputStream when given a filename, or a
   java.io.InputStream when given a URL."
  [location]
  (try
    (.openStream (java.net.URL. location))
    (catch java.net.MalformedURLException _
      (java.io.FileInputStream. location))))



;; PRINT METHOD FOR INCANTER DATASETS
(defmethod print-method incanter.core.Dataset [o, ^java.io.Writer w]
  (do
    (.write w (str (:column-names o)))
    (.write w "\n")
    (doseq [row (:rows o)]
      (.write w (str (apply vector (map #(get row %) (:column-names o)))))
      (.write w "\n"))))


(defn- block-diag2 [block0 block1]
  (.composeDiagonal DoubleFactory2D/dense block0 block1))
(defn block-diag
  "Blocks should be a sequence of matrices."
  [blocks]
  (new Matrix (reduce block-diag2 blocks)))

(defn block-matrix
  "Blocks should be a nested sequence of matrices. Each element of the sequence should be a block row."
  [blocks]
  (let [element-class (-> blocks first first class)
        native-rows (for [row blocks] (into-array element-class row))
        native-blocks (into-array (-> native-rows first class) native-rows)]
    (new Matrix (.compose DoubleFactory2D/dense native-blocks))))

(defn separate-blocks
  "Partitions should be a sequence of [start,size] pairs."
  [matrix partitions]
  (for [p partitions]
    (for [q partitions]
      (.viewPart matrix (first p) (first q) (second p) (second q)))))

(defn diagonal-blocks
  "Partitions should be a sequence of [start,size] pairs."
  [matrix partitions]
  (for [p partitions]
    (.viewPart matrix (first p) (first p) (second p) (second p))))<|MERGE_RESOLUTION|>--- conflicted
+++ resolved
@@ -2534,8 +2534,6 @@
   ([] (System/exit 0)))
 
 
-<<<<<<< HEAD
-=======
 (defn- count-types
   "Helper function. Takes in a seq (usually from a column from an Incanter dataset) and returns a map of types -> counts of the occurance
 of each type"
@@ -2553,29 +2551,6 @@
    (count-types ($ col ds))))
 
 
-(defn- stat-summarizable?
-  "Placeholder stub function, for more advanced cases where we want to automatically ignore occasional bad values in a column."
-  ([types]
-    false))
-
-
-(defn summarizable?
-  "Takes in a column (number or name) and a dataset. Returns true if summarizable"
-  ([col ds]
-   (let [type-counts (dissoc (count-col-types col ds) nil)
-         ds-col ($ col ds)]
-    (if (= 1 (count type-counts))
-        true
-        (if (every? #(.isAssignableFrom java.lang.Number %) (keys type-counts))
-            true
-            (if (and (= 2 (count type-counts)) (contains? type-counts java.lang.String) (contains? type-counts clojure.lang.Keyword))
-                true
-                (stat-summarizable? type-counts)))))))
-
-
-
-
->>>>>>> b1b50ac5
 (defmulti save
 " Save is a multi-function that is used to write matrices, datasets and
   charts (in png format) to a file.
