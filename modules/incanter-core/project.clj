<<<<<<< HEAD
(defproject incanter/incanter-core "1.2.2-SNAPSHOT"
=======
(defproject incanter/incanter-core "1.2.1"
>>>>>>> ccb6da6e
  :description "Incanter-core is the core module of the Incanter project."
  :dependencies [
                 [org.clojure/clojure "1.2.0-master-SNAPSHOT"]
                 [org.clojure/clojure-contrib "1.2.0-master-SNAPSHOT"]
                 ;[org.clojure/clojure "1.2.0-master-SNAPSHOT"]
                 ;[org.clojure/clojure-contrib "1.2.0-master-SNAPSHOT"]
                 [incanter/parallelcolt "0.7.2"]]
  :dev-dependencies [[lein-javac "0.0.2-SNAPSHOT"]
                     [lein-clojars "0.5.0-SNAPSHOT"]
                     [leiningen/lein-swank "1.1.0"]])<|MERGE_RESOLUTION|>--- conflicted
+++ resolved
@@ -1,8 +1,4 @@
-<<<<<<< HEAD
-(defproject incanter/incanter-core "1.2.2-SNAPSHOT"
-=======
 (defproject incanter/incanter-core "1.2.1"
->>>>>>> ccb6da6e
   :description "Incanter-core is the core module of the Incanter project."
   :dependencies [
                  [org.clojure/clojure "1.2.0-master-SNAPSHOT"]
