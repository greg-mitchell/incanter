(defproject incanter/incanter-latex "1.2.3-SNAPSHOT"
  :description "Library for rendering LaTeX math equations using the jLateXMath library."
<<<<<<< HEAD
  :dependencies [[incanter/incanter-charts "1.2.2-SNAPSHOT"]
=======
  :dependencies [[incanter/incanter-charts "1.2.3-SNAPSHOT"]
>>>>>>> d5826df2
                 [net.sf.alxa/jlatexmath "0.9.1-SNAPSHOT"]]
  :dev-dependencies [[leiningen/lein-swank "1.1.0"]
                     [lein-clojars "0.5.0-SNAPSHOT"]]
  :repositories [["alxa-repo" "http://alxa.sourceforge.net/m2"]])<|MERGE_RESOLUTION|>--- conflicted
+++ resolved
@@ -1,10 +1,6 @@
 (defproject incanter/incanter-latex "1.2.3-SNAPSHOT"
   :description "Library for rendering LaTeX math equations using the jLateXMath library."
-<<<<<<< HEAD
-  :dependencies [[incanter/incanter-charts "1.2.2-SNAPSHOT"]
-=======
   :dependencies [[incanter/incanter-charts "1.2.3-SNAPSHOT"]
->>>>>>> d5826df2
                  [net.sf.alxa/jlatexmath "0.9.1-SNAPSHOT"]]
   :dev-dependencies [[leiningen/lein-swank "1.1.0"]
                      [lein-clojars "0.5.0-SNAPSHOT"]]
