--- conflicted
+++ resolved
@@ -1,14 +1,7 @@
-<<<<<<< HEAD
-(defproject incanter/incanter-io "1.2.1"
-  :description "Incanter-io is the I/O module of the Incanter project."
-  :dependencies [[incanter/incanter-core "1.2.1"]
-=======
 (defproject incanter/incanter-io "1.2.3-SNAPSHOT"
   :description "Incanter-io is the I/O module of the Incanter project."
   :dependencies [[incanter/incanter-core "1.2.3-SNAPSHOT"]
->>>>>>> d5826df2
                  [net.sf.opencsv/opencsv "2.0.1"]
-                 [org.danlarkin/clojure-json "1.1-SNAPSHOT"
-                   :exclusions [org.clojure/clojure org.clojure/clojure-contrib]]]
+                 [org.danlarkin/clojure-json "1.1-SNAPSHOT"]]
   :dev-dependencies [[lein-clojars "0.5.0-SNAPSHOT"]
                      [leiningen/lein-swank "1.1.0"]])